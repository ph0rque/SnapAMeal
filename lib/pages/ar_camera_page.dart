import 'dart:async';
import 'dart:io';
import 'dart:ui' as ui;

import 'package:camera/camera.dart';
import 'package:flutter/foundation.dart';
import 'package:google_mlkit_face_detection/google_mlkit_face_detection.dart';
import 'package:flutter/material.dart';
import 'package:flutter/services.dart';
import 'package:flutter/rendering.dart';
import 'package:path_provider/path_provider.dart';
import 'package:snapameal/pages/preview_page.dart';
<<<<<<< HEAD
=======
import '../utils/logger.dart';
>>>>>>> 3edf3cf4

class ARCameraPage extends StatefulWidget {
  const ARCameraPage({super.key});

  @override
  State<ARCameraPage> createState() => _ARCameraPageState();
}

class _ARCameraPageState extends State<ARCameraPage> {
  CameraController? _cameraController;
  FaceDetector? _faceDetector;
  bool _isDetecting = false;
  List<Face> _faces = [];
  Size? _imageSize;
  final GlobalKey _globalKey = GlobalKey();
  InputImageRotation _rotation = InputImageRotation.rotation270deg;

  final List<String> _filters = ['None', '😎', '🤡', '👹', '👻', '👽'];
  int _selectedFilterIndex = 0;

  // Video recording state
  bool _isVideoMode = false;
  bool _isRecording = false;
  Timer? _recordingTimer;
  Duration _recordingDuration = Duration.zero;
  static const Duration _maxRecordingDuration = Duration(seconds: 5);

  @override
  void initState() {
    super.initState();
    _initialize();
  }

  Future<void> _initialize() async {
    // Start with camera initialization only, no face detection initially
    await _initializeCamera();
    setState(() {});
  }

  Future<void> _initializeFaceDetector() async {
    // Only initialize face detector after camera is working and in photo mode
    if (_cameraController != null &&
        _cameraController!.value.isInitialized &&
        !_isVideoMode &&
        _faceDetector == null) {
      try {
        _faceDetector = FaceDetector(
          options: FaceDetectorOptions(
            enableLandmarks: true,
            performanceMode: FaceDetectorMode.fast,
          ),
        );

        // Wait before starting image stream
        await Future.delayed(const Duration(milliseconds: 2000));

        if (mounted &&
            _cameraController != null &&
            _cameraController!.value.isInitialized &&
            !_isVideoMode &&
            _cameraController!.value.isStreamingImages == false) {
          try {
            await _cameraController!.startImageStream(_processImage);
          } catch (e) {
            Logger.d('Error starting image stream: $e');
            // Continue without face detection if it fails
          }
        }
      } catch (e) {
        Logger.d('Error initializing face detector: $e');
      }
    }
  }

  Future<void> _initializeCamera() async {
    try {
      final cameras = await availableCameras();
      if (cameras.isEmpty) {
        Logger.d('No cameras available');
        return;
      }

      final frontCamera = cameras.firstWhere(
        (camera) => camera.lensDirection == CameraLensDirection.front,
        orElse: () => cameras.first,
      );

      // Use conservative camera configuration for maximum compatibility
      _cameraController = CameraController(
        frontCamera,
        ResolutionPreset.low, // Use low resolution for better compatibility
        enableAudio: true, // Enable audio for video recording
        imageFormatGroup: ImageFormatGroup.jpeg, // Specify image format
      );

      await _cameraController!.initialize();

      if (mounted &&
          _cameraController != null &&
          _cameraController!.value.isInitialized) {
        setState(() {});

        // Initialize face detection after camera is stable
        await Future.delayed(const Duration(milliseconds: 1000));
        if (mounted) {
          await _initializeFaceDetector();
        }
      }
    } catch (e) {
      Logger.d('Error initializing camera: $e');
      
      // Try with fallback configuration if initial setup fails
      try {
        _cameraController?.dispose();
        _cameraController = CameraController(
          frontCamera,
          ResolutionPreset.veryLow, // Even lower resolution as fallback
          enableAudio: false, // Disable audio as fallback
          imageFormatGroup: ImageFormatGroup.jpeg,
        );
        await _cameraController!.initialize();
        
        if (mounted) {
          setState(() {});
          Logger.d('Camera initialized with fallback configuration');
        }
      } catch (fallbackError) {
        Logger.d('Fallback camera initialization also failed: $fallbackError');
        if (mounted) {
          ScaffoldMessenger.of(context).showSnackBar(
            SnackBar(
              content: Text('Camera failed to initialize. Please restart the app.'),
              backgroundColor: Colors.red,
            ),
          );
        }
      }
    }
  }

  void _processImage(CameraImage image) {
    if (!mounted ||
        _cameraController == null ||
        !_cameraController!.value.isInitialized) {
      return;
    }
    if (_isDetecting || _faceDetector == null) return;

    _isDetecting = true;

    try {
      final inputImage = _inputImageFromCameraImage(image);
      if (inputImage != null && mounted && _faceDetector != null) {
        _faceDetector!
            .processImage(inputImage)
            .then((faces) {
              if (!mounted) {
                _isDetecting = false;
                return;
              }
              setState(() {
                _faces = faces;
                _imageSize = Size(
                  image.width.toDouble(),
                  image.height.toDouble(),
                );
                _rotation =
                    inputImage.metadata?.rotation ??
                    InputImageRotation.rotation270deg;
              });
              _isDetecting = false;
            })
            .catchError((e) {
              if (mounted) {
                Logger.d("Error processing image: $e");
              }
              _isDetecting = false;
            });
      } else {
        _isDetecting = false;
      }
    } catch (e) {
      Logger.d("Error in _processImage: $e");
      _isDetecting = false;
    }
  }

  InputImage? _inputImageFromCameraImage(CameraImage image) {
    final camera = _cameraController!.description;
    final sensorOrientation = camera.sensorOrientation;
    InputImageRotation? rotation;

    // Handle rotation based on platform and camera orientation
    if (defaultTargetPlatform == TargetPlatform.iOS) {
      // For iOS front camera, use proper rotation
      if (camera.lensDirection == CameraLensDirection.front) {
        rotation = InputImageRotation.rotation270deg;
      } else {
        rotation = InputImageRotationValue.fromRawValue(sensorOrientation);
      }
    } else if (defaultTargetPlatform == TargetPlatform.android) {
      // For Android, handle rotation compensation
      var rotationCompensation = (sensorOrientation + 360) % 360;
      if (camera.lensDirection == CameraLensDirection.front) {
        rotationCompensation = (360 - rotationCompensation) % 360;
      }
      rotation = InputImageRotationValue.fromRawValue(rotationCompensation);
    }

    if (rotation == null) return null;

    final format = InputImageFormatValue.fromRawValue(image.format.raw);
    if (format == null) return null;

    return InputImage.fromBytes(
      bytes: image.planes.first.bytes,
      metadata: InputImageMetadata(
        size: Size(image.width.toDouble(), image.height.toDouble()),
        rotation: rotation,
        format: format,
        bytesPerRow: image.planes.first.bytesPerRow,
      ),
    );
  }

  @override
  void dispose() {
    _recordingTimer?.cancel();
    _recordingTimer = null;

    // Stop image stream first
    _cameraController?.stopImageStream().catchError((e) {
      Logger.d('Error stopping image stream: $e');
    });

    // Dispose camera controller
    _cameraController?.dispose().catchError((e) {
      Logger.d('Error disposing camera controller: $e');
    });
    _cameraController = null;

    // Close face detector
    _faceDetector?.close().catchError((e) {
      Logger.d('Error closing face detector: $e');
    });
    _faceDetector = null;

    super.dispose();
  }

  Future<void> _takePicture() async {
    try {
      if (_selectedFilterIndex == 0) {
        // No filter - take a direct camera picture for better quality
        final XFile picture = await _cameraController!.takePicture();

        if (!mounted) return;

        await Navigator.of(context).push(
          MaterialPageRoute(
            builder: (context) => PreviewPage(picture: picture, isVideo: false),
          ),
        );
      } else {
        // Filter applied - capture the rendered view
        RenderRepaintBoundary boundary =
            _globalKey.currentContext!.findRenderObject()
                as RenderRepaintBoundary;
        ui.Image image = await boundary.toImage(pixelRatio: 3.0);
        ByteData? byteData = await image.toByteData(
          format: ui.ImageByteFormat.png,
        );
        Uint8List pngBytes = byteData!.buffer.asUint8List();

        final String dir = (await getTemporaryDirectory()).path;
        final String filePath =
            '$dir/${DateTime.now().millisecondsSinceEpoch}.png';
        final File file = File(filePath);
        await file.writeAsBytes(pngBytes);

        if (!mounted) return;

        await Navigator.of(context).push(
          MaterialPageRoute(
            builder: (context) =>
                PreviewPage(picture: XFile(file.path), isVideo: false),
          ),
        );
      }
    } catch (e) {
      Logger.d("Error taking picture: $e");
    }
  }

  @override
  Widget build(BuildContext context) {
    if (_cameraController == null || !_cameraController!.value.isInitialized) {
      return const Scaffold(body: Center(child: CircularProgressIndicator()));
    }

    return Scaffold(
      body: RepaintBoundary(
        key: _globalKey,
        child: Stack(
          fit: StackFit.expand,
          children: [
            // Full screen camera preview without distortion
            Transform.scale(
              scale: 1.0,
              child: Center(child: CameraPreview(_cameraController!)),
            ),
            // Only show face filters when not recording video and a filter is selected
            if (!_isRecording &&
                _selectedFilterIndex > 0 &&
                _faces.isNotEmpty &&
                _imageSize != null)
              CustomPaint(
                size: Size.infinite,
                painter: FacePainter(
                  faces: _faces,
                  imageSize: _imageSize!,
                  screenSize: MediaQuery.of(context).size,
                  filter: _filters[_selectedFilterIndex],
                  rotation: _rotation,
                ),
              ),
            Positioned(
              top: 40,
              left: 10,
              child: IconButton(
                icon: const Icon(Icons.close, color: Colors.white, size: 30),
                onPressed: () => Navigator.of(context).pop(),
              ),
            ),
            // Photo/Video Toggle Button
            Positioned(top: 40, right: 10, child: _buildModeToggle()),
            // Recording Duration Indicator
            if (_isRecording)
              Positioned(
                top: 100,
                left: 0,
                right: 0,
                child: _buildRecordingIndicator(),
              ),
            // Red recording indicator dot
            if (_isRecording)
              Positioned(top: 50, left: 20, child: _buildRecordingDot()),
            Positioned(
              bottom: 20,
              left: 0,
              right: 0,
              child: Column(
                children: [
                  GestureDetector(
                    onTap: _isVideoMode ? _toggleVideoRecording : _takePicture,
                    child: Container(
                      width: 70,
                      height: 70,
                      decoration: BoxDecoration(
                        shape: BoxShape.circle,
                        color: _isRecording ? Colors.red : Colors.white,
                        border: _isVideoMode
                            ? Border.all(color: Colors.red, width: 3)
                            : null,
                      ),
                      child: _isVideoMode
                          ? Icon(
                              _isRecording ? Icons.stop : Icons.videocam,
                              color: _isRecording ? Colors.white : Colors.red,
                              size: 30,
                            )
                          : null,
                    ),
                  ),
                  const SizedBox(height: 20),
                  _buildFilterSelector(),
                ],
              ),
            ),
          ],
        ),
      ),
    );
  }

  Widget _buildFilterSelector() {
    return Container(
      height: 60,
      color: Colors.black.withValues(alpha: 0.5),
      child: ListView.builder(
        scrollDirection: Axis.horizontal,
        itemCount: _filters.length,
        itemBuilder: (context, index) {
          final isNoneFilter = _filters[index] == 'None';
          return GestureDetector(
            onTap: () {
              setState(() {
                _selectedFilterIndex = index;
              });
            },
            child: Container(
              padding: const EdgeInsets.symmetric(horizontal: 20),
              margin: const EdgeInsets.symmetric(horizontal: 5),
              decoration: BoxDecoration(
                border: _selectedFilterIndex == index
                    ? Border.all(color: Colors.yellow, width: 3)
<<<<<<< HEAD
                    : Border.all(color: Colors.white.withValues(alpha: 0.3), width: 1),
                borderRadius: BorderRadius.circular(30),
                color: _selectedFilterIndex == index 
=======
                    : Border.all(
                        color: Colors.white.withValues(alpha: 0.3),
                        width: 1,
                      ),
                borderRadius: BorderRadius.circular(30),
                color: _selectedFilterIndex == index
>>>>>>> 3edf3cf4
                    ? Colors.yellow.withValues(alpha: 0.2)
                    : Colors.transparent,
              ),
              alignment: Alignment.center,
              child: isNoneFilter
                  ? const Text(
                      'None',
                      style: TextStyle(
                        fontSize: 14,
                        color: Colors.white,
                        fontWeight: FontWeight.bold,
                      ),
                    )
                  : Text(_filters[index], style: const TextStyle(fontSize: 30)),
            ),
          );
        },
      ),
    );
  }

  Widget _buildModeToggle() {
    return Container(
      decoration: BoxDecoration(
        color: Colors.black.withValues(alpha: 0.5),
        borderRadius: BorderRadius.circular(20),
      ),
      child: Row(
        mainAxisSize: MainAxisSize.min,
        children: [
          GestureDetector(
            onTap: () => _setMode(false),
            child: Container(
              padding: const EdgeInsets.symmetric(horizontal: 12, vertical: 8),
              decoration: BoxDecoration(
                color: !_isVideoMode ? Colors.white : Colors.transparent,
                borderRadius: BorderRadius.circular(20),
              ),
              child: Text(
                'PHOTO',
                style: TextStyle(
                  color: !_isVideoMode ? Colors.black : Colors.white,
                  fontWeight: FontWeight.bold,
                  fontSize: 12,
                ),
              ),
            ),
          ),
          GestureDetector(
            onTap: () => _setMode(true),
            child: Container(
              padding: const EdgeInsets.symmetric(horizontal: 12, vertical: 8),
              decoration: BoxDecoration(
                color: _isVideoMode ? Colors.white : Colors.transparent,
                borderRadius: BorderRadius.circular(20),
              ),
              child: Text(
                'VIDEO',
                style: TextStyle(
                  color: _isVideoMode ? Colors.black : Colors.white,
                  fontWeight: FontWeight.bold,
                  fontSize: 12,
                ),
              ),
            ),
          ),
        ],
      ),
    );
  }

  void _setMode(bool isVideoMode) async {
    if (_isRecording) return; // Don't allow mode change while recording

    try {
      if (isVideoMode) {
        // Stop image stream when switching to video mode to prevent conflicts
        if (_cameraController?.value.isStreamingImages == true) {
          await _cameraController!.stopImageStream();
        }
      } else {
        // Restart image stream when switching back to photo mode
        if (_cameraController?.value.isInitialized == true &&
            _cameraController?.value.isStreamingImages == false &&
            _faceDetector != null) {
          try {
            await _cameraController!.startImageStream(_processImage);
          } catch (e) {
            Logger.d('Error restarting image stream: $e');
          }
        }
      }
    } catch (e) {
      Logger.d('Error switching camera mode: $e');
    }

    setState(() {
      _isVideoMode = isVideoMode;
    });
  }

  Future<void> _toggleVideoRecording() async {
    if (!_isVideoMode) return;

    try {
      if (_isRecording) {
        // Stop recording
        _stopRecording();
      } else {
        // Start recording
        _startRecording();
      }
    } catch (e) {
      Logger.d("Error during video recording: $e");
      _resetRecordingState();
    }
  }

  Future<void> _startRecording() async {
    // Haptic feedback for start
    HapticFeedback.lightImpact();

    await _cameraController!.startVideoRecording();

    setState(() {
      _isRecording = true;
      _recordingDuration = Duration.zero;
    });

    // Start the recording timer
    _recordingTimer = Timer.periodic(const Duration(milliseconds: 100), (
      timer,
    ) {
      if (!mounted) {
        timer.cancel();
        return;
      }

      setState(() {
        _recordingDuration = Duration(milliseconds: timer.tick * 100);
      });

      // Auto-stop at 5 seconds
      if (_recordingDuration >= _maxRecordingDuration) {
        _stopRecording();
      }
    });
  }

  Future<void> _stopRecording() async {
    // Haptic feedback for stop
    HapticFeedback.mediumImpact();

    _recordingTimer?.cancel();

    if (_cameraController!.value.isRecordingVideo) {
      final XFile videoFile = await _cameraController!.stopVideoRecording();

      _resetRecordingState();

      if (!mounted) return;

      await Navigator.of(context).push(
        MaterialPageRoute(
          builder: (context) => PreviewPage(picture: videoFile, isVideo: true),
        ),
      );
    } else {
      _resetRecordingState();
    }
  }

  void _resetRecordingState() {
    _recordingTimer?.cancel();
    setState(() {
      _isRecording = false;
      _recordingDuration = Duration.zero;
    });
  }

  Widget _buildRecordingIndicator() {
    final seconds = _recordingDuration.inMilliseconds / 1000.0;
    final progress = seconds / _maxRecordingDuration.inSeconds;

    return Center(
      child: Container(
        padding: const EdgeInsets.symmetric(horizontal: 16, vertical: 8),
        decoration: BoxDecoration(
          color: Colors.black.withValues(alpha: 0.7),
          borderRadius: BorderRadius.circular(20),
        ),
        child: Column(
          mainAxisSize: MainAxisSize.min,
          children: [
            Text(
              '${seconds.toStringAsFixed(1)}s',
              style: const TextStyle(
                color: Colors.white,
                fontSize: 18,
                fontWeight: FontWeight.bold,
              ),
            ),
            const SizedBox(height: 8),
            Container(
              width: 200,
              height: 4,
              decoration: BoxDecoration(
                color: Colors.grey[600],
                borderRadius: BorderRadius.circular(2),
              ),
              child: FractionallySizedBox(
                alignment: Alignment.centerLeft,
                widthFactor: progress.clamp(0.0, 1.0),
                child: Container(
                  decoration: BoxDecoration(
                    color: progress > 0.8 ? Colors.red : Colors.white,
                    borderRadius: BorderRadius.circular(2),
                  ),
                ),
              ),
            ),
          ],
        ),
      ),
    );
  }

  Widget _buildRecordingDot() {
    return AnimatedContainer(
      duration: const Duration(milliseconds: 500),
      width: 12,
      height: 12,
      decoration: BoxDecoration(
        shape: BoxShape.circle,
        color: _isRecording ? Colors.red : Colors.transparent,
      ),
      child: _isRecording
          ? Container(
              decoration: const BoxDecoration(
                shape: BoxShape.circle,
                color: Colors.red,
              ),
            )
          : null,
    );
  }
}

class FacePainter extends CustomPainter {
  final List<Face> faces;
  final Size imageSize;
  final Size screenSize;
  final String filter;
  final InputImageRotation rotation;

  FacePainter({
    required this.faces,
    required this.imageSize,
    required this.screenSize,
    required this.filter,
    required this.rotation,
  });

  @override
  void paint(Canvas canvas, Size size) {
    for (Face face in faces) {
      final faceRect = _scaleRect(
        rect: face.boundingBox,
        imageSize: imageSize,
        screenSize: size,
        rotation: rotation,
      );
      _paintFilter(canvas, face, faceRect);
    }
  }

  void _paintFilter(Canvas canvas, Face face, Rect rect) {
    // Skip painting if filter is 'None'
    if (filter == 'None') return;

    final fontSize = rect.width * 0.95; // Fine-tuned for optimal proportion

    final textSpan = TextSpan(
      text: filter,
      style: TextStyle(
        fontSize: fontSize,
        color: Colors.white.withValues(alpha: 0.8),
        shadows: [
          Shadow(
            offset: const Offset(2.0, 2.0),
            blurRadius: 4.0,
            color: Colors.black.withValues(alpha: 0.5),
          ),
        ],
      ),
    );
    final textPainter = TextPainter(
      text: textSpan,
      textDirection: TextDirection.ltr,
    );
    textPainter.layout(minWidth: 0, maxWidth: rect.width);

    final offset = Offset(
      rect.center.dx - (textPainter.width / 2),
      rect.center.dy - (textPainter.height / 2),
    );
    textPainter.paint(canvas, offset);
  }

  Rect _scaleRect({
    required Rect rect,
    required Size imageSize,
    required Size screenSize,
    required InputImageRotation rotation,
  }) {
    final double scaleX = screenSize.width / imageSize.height;
    final double scaleY = screenSize.height / imageSize.width;

    final double flippedX = imageSize.width - rect.right;

    return Rect.fromLTRB(
      flippedX * scaleX,
      rect.top * scaleY,
      (imageSize.width - rect.left) * scaleX,
      rect.bottom * scaleY,
    );
  }

  @override
  bool shouldRepaint(FacePainter oldDelegate) {
    return oldDelegate.faces != faces ||
        oldDelegate.imageSize != imageSize ||
        oldDelegate.screenSize != screenSize ||
        oldDelegate.filter != filter ||
        oldDelegate.rotation != rotation;
  }
}<|MERGE_RESOLUTION|>--- conflicted
+++ resolved
@@ -10,10 +10,7 @@
 import 'package:flutter/rendering.dart';
 import 'package:path_provider/path_provider.dart';
 import 'package:snapameal/pages/preview_page.dart';
-<<<<<<< HEAD
-=======
 import '../utils/logger.dart';
->>>>>>> 3edf3cf4
 
 class ARCameraPage extends StatefulWidget {
   const ARCameraPage({super.key});
@@ -420,18 +417,12 @@
               decoration: BoxDecoration(
                 border: _selectedFilterIndex == index
                     ? Border.all(color: Colors.yellow, width: 3)
-<<<<<<< HEAD
-                    : Border.all(color: Colors.white.withValues(alpha: 0.3), width: 1),
-                borderRadius: BorderRadius.circular(30),
-                color: _selectedFilterIndex == index 
-=======
                     : Border.all(
                         color: Colors.white.withValues(alpha: 0.3),
                         width: 1,
                       ),
                 borderRadius: BorderRadius.circular(30),
                 color: _selectedFilterIndex == index
->>>>>>> 3edf3cf4
                     ? Colors.yellow.withValues(alpha: 0.2)
                     : Colors.transparent,
               ),
