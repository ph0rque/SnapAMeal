--- conflicted
+++ resolved
@@ -2,13 +2,8 @@
 import 'package:cloud_firestore/cloud_firestore.dart';
 import 'package:flutter/material.dart';
 import 'package:flutter/services.dart';
-<<<<<<< HEAD
 // import 'package:screenshot_callback/screenshot_callback.dart'; // Temporarily disabled
 // import 'package:snapameal/services/snap_service.dart'; // Temporarily disabled with screenshot detection
-=======
-import 'package:snapameal/utils/screenshot_callback.dart';
-import 'package:snapameal/services/snap_service.dart';
->>>>>>> 3edf3cf4
 import 'package:video_player/video_player.dart';
 import '../utils/logger.dart';
 
@@ -32,13 +27,8 @@
   bool _hasError = false;
   String _errorMessage = '';
   bool _isLoading = true;
-<<<<<<< HEAD
   // ScreenshotCallback? _screenshotCallback; // Temporarily disabled
   
-=======
-  final ScreenshotCallback _screenshotCallback = ScreenshotCallback();
-
->>>>>>> 3edf3cf4
   // Animation controllers for UI feedback
   late AnimationController _playPauseAnimationController;
   late AnimationController _progressAnimationController;
@@ -353,11 +343,7 @@
             height: 3,
             decoration: BoxDecoration(
               borderRadius: BorderRadius.circular(1.5),
-<<<<<<< HEAD
-                              color: Colors.white.withValues(alpha: 0.3),
-=======
               color: Colors.white.withValues(alpha: 0.3),
->>>>>>> 3edf3cf4
             ),
             child: FractionallySizedBox(
               widthFactor: progress.clamp(0.0, 1.0),
@@ -387,11 +373,7 @@
               width: 80,
               height: 80,
               decoration: BoxDecoration(
-<<<<<<< HEAD
-                                  color: Colors.black.withValues(alpha: 0.5),
-=======
                 color: Colors.black.withValues(alpha: 0.5),
->>>>>>> 3edf3cf4
                 shape: BoxShape.circle,
               ),
               child: Icon(
@@ -409,11 +391,7 @@
   Widget _buildErrorOverlay() {
     return Positioned.fill(
       child: Container(
-<<<<<<< HEAD
-                      color: Colors.black.withValues(alpha: 0.8),
-=======
         color: Colors.black.withValues(alpha: 0.8),
->>>>>>> 3edf3cf4
         child: Center(
           child: Column(
             mainAxisAlignment: MainAxisAlignment.center,
